--- conflicted
+++ resolved
@@ -776,7 +776,6 @@
 	return syscall(SYS_gettid);
 }
 
-<<<<<<< HEAD
 char *fgets_trim_len(char *buf, size_t buf_size, FILE *fp, size_t *len) {
 	char *s = fgets(buf, buf_size, fp);
 	if(!s) return NULL;
@@ -796,7 +795,7 @@
 
 	return s;
 }
-=======
+
 char *strncpyz(char *dest, const char *src, size_t n)
 {
   char *p = dest;
@@ -824,5 +823,4 @@
 	va_start(args, fmt);
 	return vsnprintfz(sout, n, fmt, args);
   // args will vanish!
-}
->>>>>>> 5e9d5dfa
+}